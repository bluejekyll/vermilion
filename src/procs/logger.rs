// Copyright 2019-2020 Benjamin Fry <benjaminfry@me.com>
//
// Licensed under the Apache License, Version 2.0, <LICENSE-APACHE or
// http://apache.org/licenses/LICENSE-2.0> or the MIT license <LICENSE-MIT or
// http://opensource.org/licenses/MIT>, at your option. This file may not be
// copied, modified, or distributed except according to those terms.

use std::process::Stdio;

use async_trait::async_trait;
use clap::{App, SubCommand};
use tokio::io::{AsyncBufRead, AsyncBufReadExt, AsyncReadExt, BufReader};

use crate::control::AsyncCtlEnd;
use crate::fork::StdIoConf;
use crate::msg;
use crate::pipe::{AsyncPipeEnd, Read};
use crate::procs::Process;

/// Recv stdout file descriptors to poll and stdout data from.
///
/// Rules:
///  - may listen for new file descriptors on pipe from ipc
///  - may channel those file descriptors to stdout
#[derive(Debug)]
pub struct Logger;

#[async_trait]
impl Process<Read> for Logger {
    const NAME: &'static str = "logger";

    fn sub_command() -> App<'static, 'static> {
        SubCommand::with_name(Self::NAME).about("Logger for the VermilionRC framework")
    }

    async fn run(mut control: AsyncCtlEnd<Read>) {
        println!("Logger: started");

        loop {
            let fd = msg::recv_msg(&mut control).await;
            let fd = match fd {
                Ok(fd) => fd,
                Err(e) => {
                    eprintln!("Logger: error receiving file descriptor");
                    continue;
                }
            };

            // ok we got a file descriptor. Now we will spawn a background task to listen for log messages from it
            eprintln!("Logger: received filedescriptor: {:?}", fd);

            let reader = fd
                .into_async_pipe_end()
                .expect("could not make async pipe end");

            tokio::spawn(print_messages_to_stdout(reader));
        }
    }

    fn get_stdio() -> StdIoConf {
        StdIoConf {
            // we need a new input line
            stdin: Stdio::null(),
            // the logger should never send data back to any other process
            stderr: Stdio::inherit(),
            // the logger will initially inherit the parents output stream for logging...
            stdout: Stdio::inherit(),
        }
    }
}

async fn print_messages_to_stdout(reader: AsyncPipeEnd<Read>) {
    use tokio::io::ErrorKind;
    let mut lines = BufReader::with_capacity(1_024, reader).lines();

    // read until EOF, or there's an error
    loop {
        match lines.next_line().await {
            // FIXME: need the PID, of the process here.
            Ok(Some(line)) => println!("LOG: {}", line),
            Ok(None) => break,
<<<<<<< HEAD
            Err(e) => match e.kind() {
                // something odd here... 
                ErrorKind::WouldBlock => println!("LOG: WOULD_BLOCK"),
                _ => eprintln!("LOG: error reading from pipe for pid {}: {}", "?FIXME?", e),
            }
=======
            // FIXME: turn into a trace
            Err(e) => println!("LOG error: {:?}", e),
>>>>>>> 1f447189
        }
    }

    // FIXME: need a PID here
    println!("LOGGING SHUTDOWN for pid: ?FIXME?");
}<|MERGE_RESOLUTION|>--- conflicted
+++ resolved
@@ -79,16 +79,11 @@
             // FIXME: need the PID, of the process here.
             Ok(Some(line)) => println!("LOG: {}", line),
             Ok(None) => break,
-<<<<<<< HEAD
             Err(e) => match e.kind() {
-                // something odd here... 
+                // something odd here...
                 ErrorKind::WouldBlock => println!("LOG: WOULD_BLOCK"),
                 _ => eprintln!("LOG: error reading from pipe for pid {}: {}", "?FIXME?", e),
-            }
-=======
-            // FIXME: turn into a trace
-            Err(e) => println!("LOG error: {:?}", e),
->>>>>>> 1f447189
+            },
         }
     }
 
